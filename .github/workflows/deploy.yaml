--- conflicted
+++ resolved
@@ -48,19 +48,6 @@
   #             }
   #           }
 
-<<<<<<< HEAD
-  validate-config:
-    runs-on: ubuntu-latest
-    steps:
-      - uses: actions/checkout@8e8c483db84b4bee98b60c0593521ed34d9990e8 # v6.0.1
-      - name: Generate fake SSL cert
-        run: |
-          openssl req -x509 -newkey rsa:2048 -subj '/CN=example.com' -nodes -keyout key.pem -out cert.pem
-      - name: Test config
-        uses: docker://homeassistant/home-assistant:2025.12.3@sha256:c9da2a0a5738ceb26e1b4f672825c09371e51ae5e285beffa3072757b7817f3e
-        with:
-          entrypoint: ./script/cibuild
-=======
   # validate-config:
   #   runs-on: ubuntu-latest
   #   steps:
@@ -72,7 +59,6 @@
   #       uses: docker://homeassistant/home-assistant:2025.11.3@sha256:f971850a6ec1fb5c5fd4e1748058e9e1f589aaf0da933b8d88bb5dee03f5b5e8
   #       with:
   #         entrypoint: ./script/cibuild
->>>>>>> 86eeb887
 
   script-deploy:
     runs-on: ubuntu-latest

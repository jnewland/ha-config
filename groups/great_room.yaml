--- conflicted
+++ resolved
@@ -1,8 +1,4 @@
-<<<<<<< HEAD
-name: Great room
-=======
 name: great room
->>>>>>> 76af2c32
 entities:
 - light.cabinets_14
 - light.dining_room_table_52

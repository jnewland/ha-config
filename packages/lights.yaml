--- conflicted
+++ resolved
@@ -113,13 +113,9 @@
       fixed_brightness: 255
 
     light.bookshelf:
-<<<<<<< HEAD
       fixed_color_temp: 396
-=======
-      color_temp: 396
     light.keyboard:
       fixed_brightness: 50
->>>>>>> 29c4dcc3
     light.striped_lamp:
       fixed_color_temp: 396
 

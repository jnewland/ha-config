--- conflicted
+++ resolved
@@ -196,13 +196,7 @@
       - service: system_log.write
         data_template:
           message: |
-<<<<<<< HEAD
             entity_id={{ trigger.event.data.entity_id }} trigger_service={{ trigger.event.data.new_state.attributes.trigger_service }} trigger_entity_id={{ trigger.event.data.new_state.attributes.trigger_service }} defined={{ trigger.event.data.new_state.attributes.trigger_service is defined }} string={{ trigger.event.data.new_state.attributes.trigger_service is string }} lower={{ trigger.event.data.new_state.attributes.trigger_service is lower }}
-          level: |
-            {{ level | default('info') }}
-=======
-            entity_id={{ trigger.event.data.entity_id }} trigger_service={{ trigger.event.data.new_state.attributes.trigger_service }} trigger_entity_id={{ trigger.event.data.new_state.attributes.trigger_entity_id }}
->>>>>>> 704b4803
           logger: packages.lights
           level: info
       - service: counter.increment

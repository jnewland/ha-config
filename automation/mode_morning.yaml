--- conflicted
+++ resolved
@@ -1,15 +1,11 @@
 alias: Morning mode
 trigger:
   - platform: state
-<<<<<<< HEAD
-    entity_id: binary_sensor.master_bath_motion_2_165
-=======
     entity_id: binary_sensor.closet_motion_61
     from: 'off'
     to: 'on'
   - platform: state
-    entity_id: binary_sensor.master_bath_motion_37
->>>>>>> d600de2a
+    entity_id: binary_sensor.master_bath_motion_2_165
     from: 'off'
     to: 'on'
   - platform: state
